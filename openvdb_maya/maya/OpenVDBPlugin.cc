--- conflicted
+++ resolved
@@ -133,24 +133,13 @@
 
         const NodeInfo& node = (*gNodes)[n];
 
-        status = plugin.deregisterData(node.typeId);
-
-<<<<<<< HEAD
+        status = plugin.deregisterNode(node.typeId);
+
         if (!status) {
             const std::string msg = "Failed to deregister '" +
                 std::string(node.typeName.asChar()) + "'";
             status.perror(msg.c_str());
             break;
-=======
-            status = plugin.deregisterNode(node.typeId);
-
-            if (!status) {
-                const std::string msg = "Failed to deregister '" +
-                    std::string(node.typeName.asChar()) + "'";
-                status.perror(msg.c_str());
-                break;
-            }
->>>>>>> ffb02d55
         }
     }
 }
