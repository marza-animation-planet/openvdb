--- conflicted
+++ resolved
@@ -11,16 +11,12 @@
 - <TT>FindOpenVDB.cmake</TT> now correctly propagates @c CXX version
   requirements.
 - Improved directory and file path lookups of some CMake commands in
-<<<<<<< HEAD
   the root <TT>CMakeLists.txt</TT>.
   <I>[Reported&nbsp;by&nbsp;Daniel&nbsp;Elliott]</I>
-=======
-  the root CMakeLists.txt <I>[Reported by Daniel Elliott]</I>
 - @vdblink::tree::LeafNode::modifyValue() LeafNode::modifyValue@endlink and
   @vdblink::tree::LeafNode::modifyValueAndActiveState()
-  LeafNode::modifyValueAndActiveState@endlink now in-place modify voxel values
-  for improved performance.
->>>>>>> ae3ec938
+  LeafNode::modifyValueAndActiveState@endlink now modify voxel values
+  in place for improved performance.
 
 @par
 Bug fixes:
